PROGRAM_NAME = scythe
<<<<<<< HEAD
VERSION = 0.981
CC = gcc
CFLAGS = -Wall -pedantic -DVERSION=$(VERSION) -std=gnu99 
DEBUG = -g
=======
VERSION = 0.99
CC = clang
CFLAGS = -Wall -pedantic -DVERSION=$(VERSION) -std=gnu99 -g 
>>>>>>> 18fa6c10
OPT = -O3
ARCHIVE = $(PROGRAM_NAME)_$(VERSION)
LDFLAGS = -lz -lm
LDTESTFLAGS = -lcheck
SDIR = src

.PHONY: clean default build distclean dist

default: build

match.o: $(SDIR)/match.c $(SDIR)/scythe.h
	$(CC) $(CFLAGS) -c $(SDIR)/$*.c
scythe.o: $(SDIR)/scythe.c $(SDIR)/kseq.h $(SDIR)/scythe.h
	$(CC) $(CFLAGS) -c $(SDIR)/$*.c
util.o: $(SDIR)/util.c $(SDIR)/kseq.h $(SDIR)/scythe.h
	$(CC) $(CFLAGS) -c $(SDIR)/$*.c
prob.o: $(SDIR)/prob.c $(SDIR)/scythe.h
	$(CC) $(CFLAGS) -c $(SDIR)/$*.c
test.o: $(SDIR)/match.c $(SDIR)/scythe.h $(SDIR)/prob.c
	$(CC) $(CFLAGS) -c $(SDIR)/$*.c

valgrind: build
	valgrind --leak-check=full --show-reachable=yes ./scythe -a solexa_adapters.fa test.fastq

<<<<<<< HEAD
test: match.o util.o prob.o tests.o
	$(CC) $(CFLAGS) $? $(LDFLAGS) -o tests && ./tests
=======
test: clean match.o util.o prob.o test.o
	$(CC) $(CFLAGS) $(LDFLAGS) $(LDTESTFLAGS) $? -o test && ./test
>>>>>>> 18fa6c10

testclean:
	rm -rf ./tests

clean:
	rm -rf *.o ./scythe *.dSYM

distclean: clean
	rm -rf *.tar.gz

dist:
	tar -zcf $(ARCHIVE).tar.gz src Makefile

build: match.o scythe.o util.o prob.o 
<<<<<<< HEAD
	$(CC) $(CFLAGS) $? $(LDFLAGS) -o scythe

debug:
	$(CC) $(DEBUG) $(LDFLAGS) -o scythe src/*.c
=======
	$(CC) $(CFLAGS) $(LDFLAGS) $? -o scythe
>>>>>>> 18fa6c10
<|MERGE_RESOLUTION|>--- conflicted
+++ resolved
@@ -1,14 +1,8 @@
 PROGRAM_NAME = scythe
-<<<<<<< HEAD
 VERSION = 0.981
 CC = gcc
 CFLAGS = -Wall -pedantic -DVERSION=$(VERSION) -std=gnu99 
 DEBUG = -g
-=======
-VERSION = 0.99
-CC = clang
-CFLAGS = -Wall -pedantic -DVERSION=$(VERSION) -std=gnu99 -g 
->>>>>>> 18fa6c10
 OPT = -O3
 ARCHIVE = $(PROGRAM_NAME)_$(VERSION)
 LDFLAGS = -lz -lm
@@ -33,13 +27,8 @@
 valgrind: build
 	valgrind --leak-check=full --show-reachable=yes ./scythe -a solexa_adapters.fa test.fastq
 
-<<<<<<< HEAD
-test: match.o util.o prob.o tests.o
-	$(CC) $(CFLAGS) $? $(LDFLAGS) -o tests && ./tests
-=======
 test: clean match.o util.o prob.o test.o
 	$(CC) $(CFLAGS) $(LDFLAGS) $(LDTESTFLAGS) $? -o test && ./test
->>>>>>> 18fa6c10
 
 testclean:
 	rm -rf ./tests
@@ -54,11 +43,4 @@
 	tar -zcf $(ARCHIVE).tar.gz src Makefile
 
 build: match.o scythe.o util.o prob.o 
-<<<<<<< HEAD
-	$(CC) $(CFLAGS) $? $(LDFLAGS) -o scythe
-
-debug:
-	$(CC) $(DEBUG) $(LDFLAGS) -o scythe src/*.c
-=======
 	$(CC) $(CFLAGS) $(LDFLAGS) $? -o scythe
->>>>>>> 18fa6c10
